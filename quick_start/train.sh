--- conflicted
+++ resolved
@@ -1,18 +1,3 @@
-<<<<<<< HEAD
-export CUDA_VISIBLE_DEVICES=0
-
-torchrun --standalone --nproc_per_node=1 train_edm2.py \
-    --net="/data0/pxy/code/model_zoo/edm2/imagenet64-s.pkl" \
-    --outdir="training-runs/img64-s" \
-    --data="/data0/pxy/code/data/train/edm/img64.zip" \
-    --preset="presets/img64-s.json" \
-    --batch-gpu=8 \
-    --batch=2048 \
-    --duration="128Mi" \
-    --checkpoint="8Mi" \
-    --snapshot="8Mi" \
-    --grad-checkpoint=False
-=======
 NUM_GPUS=$1
 BATCH_GPU=$2
 
@@ -69,5 +54,4 @@
 #     --batch=2048 \
 #     --duration="128Mi" \
 #     --checkpoint="1Mi" \
-#     --snapshot="1Mi"
->>>>>>> 96e8a0a6
+#     --snapshot="1Mi"