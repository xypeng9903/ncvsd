--- conflicted
+++ resolved
@@ -24,22 +24,11 @@
 warnings.filterwarnings('ignore', '`resume_download` is deprecated')
 
 #----------------------------------------------------------------------------
-<<<<<<< HEAD
-# EDM sampler from the paper
-# "Elucidating the Design Space of Diffusion-Based Generative Models",
-# extended to support classifier-free guidance.
-
-def ncvsd_sampler(net: GenerativeDenoiser, noise, labels=None, num_steps=2, init_sigma=80.0):
-    sigma = torch.ones(noise.shape[0], 1, 1, 1, device=noise.device) * init_sigma
-    y = noise * init_sigma
-    net.set_timesteps(num_steps)
-=======
 # NCVSD unconditional generation.
 
 def ncvsd_sampler(net: GenerativeDenoiser, noise, labels=None, ts=None):
     sigma = torch.ones(noise.shape[0], 1, 1, 1, device=noise.device) * net.init_sigma
     y = noise * sigma
->>>>>>> 8f8a9c05
     with torch.no_grad():
         x0 = net(y, sigma, labels, ts=ts)
     return x0
