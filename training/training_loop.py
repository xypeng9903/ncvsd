--- conflicted
+++ resolved
@@ -308,20 +308,6 @@
                     bsz = 64
                     if dist.get_rank() == 0:
                         c = torch.eye(bsz, ema_net.label_dim, device=device)
-<<<<<<< HEAD
-                        sigma = init_sigma * torch.ones(64, 1, 1, 1, device=device)
-                        z = torch.randn(bsz, ema_net.img_channels, ema_net.img_resolution, ema_net.img_resolution, device=device) * sigma
-                        images = ema_net(z, sigma, c)
-                        images = images.cpu()
-                        save_image(images, os.path.join(run_dir, f'{fname}.png'), nrow=int(bsz ** 0.5), normalize=True, value_range=(-1, 1))
-                        del images
-                    dist.print0(f'Evaluating metrics for {fname}')
-                    for metric in metrics:
-                        result_dict = metric_main.calc_metric(metric=metric, G=ema_net, init_sigma=init_sigma,
-                            dataset_kwargs=dataset_kwargs, num_gpus=dist.get_world_size(), rank=dist.get_rank(), device=device)
-                        if dist.get_rank() == 0:
-                            metric_main.report_metric(result_dict, run_dir=run_dir, snapshot_pkl=f'{fname}.png')                        
-=======
                         sigma = init_sigma * torch.ones(bsz, 1, 1, 1, device=device)
                         z = torch.randn(bsz, ema_net.img_channels, ema_net.img_resolution, ema_net.img_resolution, device=device) * sigma
                         x = ema_net(z, sigma, c)
@@ -331,7 +317,6 @@
         
             gc.collect()
             torch.cuda.empty_cache()
->>>>>>> 96e8a0a6
 
         # Save state checkpoint.
         if checkpoint_nimg is not None and (done or state.cur_nimg % checkpoint_nimg == 0) and state.cur_nimg != start_nimg:
