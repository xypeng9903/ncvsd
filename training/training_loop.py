# Copyright (c) 2024, NVIDIA CORPORATION & AFFILIATES. All rights reserved.
#
# This work is licensed under a Creative Commons
# Attribution-NonCommercial-ShareAlike 4.0 International License.
# You should have received a copy of the license along with this
# work. If not, see http://creativecommons.org/licenses/by-nc-sa/4.0/

"""Main training loop."""

import os
import time
import copy
import pickle
import psutil
import numpy as np
import torch
import dnnlib
from torch_utils import distributed as dist
from torch_utils import training_stats
from torch_utils import persistence
from torch_utils import misc
import gc
from torchvision.utils import save_image
from torch.utils.tensorboard import SummaryWriter
from diffusers import DDPMScheduler

from guided_diffusion.unet import Precond, PrecondCondition, GenerativeDenoiser
from guided_diffusion.script_util import (
    model_and_diffusion_defaults,
    create_model_and_diffusion
)


#----------------------------------------------------------------------------
# DDPM noise schedule.

def ddpm_sigma_sampler(batch_size, device):
    alpha_cumprod = DDPMScheduler().alphas_cumprod.to(device)
    sigmas = (1 - alpha_cumprod) ** 0.5 / alpha_cumprod ** 0.5
    idx = torch.randint(0, len(sigmas), [batch_size])
    return sigmas[idx].view(-1, 1, 1, 1)

#----------------------------------------------------------------------------
# Karras inference sigma sampler.

def karras_sigma_sampler(batch_size, device, sigma_min=0.002, sigma_max=80.0, rho=7.0, steps=1000):
    ramp = torch.linspace(0, 1, steps, device=device)
    min_inv_rho = sigma_min ** (1 / rho)
    max_inv_rho = sigma_max ** (1 / rho)
    sigmas = (max_inv_rho + ramp * (min_inv_rho - max_inv_rho)) ** rho
    idx = torch.randint(0, steps, [batch_size])
    sigma = sigmas[idx].view(-1, 1, 1, 1)
    return sigma

#----------------------------------------------------------------------------
# Noise conditional variational score distillation.

@persistence.persistent_class
class NCVSDLoss:
    def __init__(self, sigma_data=0.5):
        self.sigma_data = sigma_data

    def __call__(
            self, 
            generator,
            net,
            score_model, 
            y: torch.Tensor, 
            sigma: torch.Tensor,
            labels: torch.Tensor = None
    ):        
        x, logvar = generator(y, sigma, labels, return_logvar=True)
        
        with torch.no_grad():   
            t = ddpm_sigma_sampler(y.shape[0], y.device)
            weight_t = (t ** 2 + self.sigma_data ** 2) / (t * self.sigma_data) ** 2
            xt = x + torch.randn_like(x) * t

            sigma_eff = 1 / (1 / sigma ** 2 + 1 / t ** 2) ** 0.5
            y_eff = (y / sigma ** 2 + xt / t ** 2) * sigma_eff ** 2
            s0 = net(y_eff, sigma_eff, labels)
            s = score_model(xt, t, y, sigma, labels)

        loss_vsd = (weight_t / logvar.exp()) * (x - (s0 - s + x).detach()) ** 2 + logvar
        return loss_vsd

#----------------------------------------------------------------------------
# Denoising score matching.

@persistence.persistent_class
class DSMLoss:
    def __init__(self, sigma_data = 0.5):
        self.sigma_data = sigma_data

    def __call__(
            self, 
            generator,
            score_model,
            y: torch.Tensor, 
            sigma: torch.Tensor,
            labels: torch.Tensor = None
    ): 
        with torch.no_grad():
            x = generator(y, sigma, labels)

        t = ddpm_sigma_sampler(y.shape[0], y.device)
        weight_t = (t ** 2 + self.sigma_data ** 2) / (t * self.sigma_data) ** 2
        xt = x + torch.randn_like(x) * t

        s, logvar = score_model(xt, t, y, sigma, labels, return_logvar=True)
        loss = (weight_t / logvar.exp()) * (s - x.detach()) ** 2 + logvar
        return loss
    
#----------------------------------------------------------------------------
# Learning rate decay schedule used in the paper "Analyzing and Improving
# the Training Dynamics of Diffusion Models".

def learning_rate_schedule(cur_nimg, batch_size, ref_lr=100e-4, ref_batches=70e3, rampup_Mimg=10):
    lr = ref_lr
    if ref_batches > 0:
        lr /= np.sqrt(max(cur_nimg / (ref_batches * batch_size), 1))
    if rampup_Mimg > 0:
        lr *= min(cur_nimg / (rampup_Mimg * 1e6), 1)
    return lr

#----------------------------------------------------------------------------
# Main training loop.

def training_loop(
    net,
    pretrained_kwargs,
    network_kwargs,
    dataset_kwargs      = dict(class_name='training.dataset.ImageFolderDataset', path=None),
    encoder_kwargs      = dict(class_name='training.encoders.StabilityVAEEncoder'),
    data_loader_kwargs  = dict(class_name='torch.utils.data.DataLoader', pin_memory=True, num_workers=2, prefetch_factor=2),
    vsd_loss_kwargs     = dict(class_name='training.training_loop.NCVSDLoss'),
    dsm_loss_kwargs     = dict(class_name='training.training_loop.DSMLoss'),
    optimizer_kwargs    = dict(class_name='torch.optim.Adam', betas=[0.9, 0.999], eps=1e-6),
    lr_kwargs           = dict(func_name='training.training_loop.learning_rate_schedule'),
    ema_kwargs          = dict(class_name='training.phema.PowerFunctionEMA', stds=[0.050, 0.100]),
    gamma               = 0.414,     # TODO.
    init_sigma          = 80.0,      # Maximum noise level.
    eval_ts             = [0,22,39], # inference steps for evaluation.
    eval_batch_size     = 64,        # Batch size for evaluation.
    g_lr_scaling        = 1,         # Learning rate scaling factor for the generator.
 
    run_dir             = '.',       # Output directory.
    seed                = 0,         # Global random seed.
    batch_size          = 2048,      # Total batch size for one training iteration.
    batch_gpu           = None,      # Limit batch size per GPU. None = no limit.
    total_nimg          = 8<<30,     # Train for a total of N training images.
    slice_nimg          = None,      # Train for a maximum of N training images in one invocation. None = no limit.
    status_nimg         = 128<<10,   # Report status every N training images. None = disable.
    snapshot_nimg       = 8<<20,     # Save network snapshot every N training images. None = disable.
    checkpoint_nimg     = 128<<20,   # Save state checkpoint every N training images. None = disable.
 
    loss_scaling        = 1,         # Loss scaling factor for reducing FP16 under/overflows.
    force_finite        = True,      # Get rid of NaN/Inf gradients before feeding them to the optimizer.
    cudnn_benchmark     = True,      # Enable torch.backends.cudnn.benchmark?
    device              = torch.device('cuda')
):
    # Initialize.
    prev_status_time = time.time()
    misc.set_random_seed(seed, dist.get_rank())
    torch.backends.cudnn.benchmark = cudnn_benchmark
    torch.backends.cudnn.allow_tf32 = False
    torch.backends.cuda.matmul.allow_tf32 = False
    torch.backends.cuda.matmul.allow_fp16_reduced_precision_reduction = False

    # Validate batch size.
    batch_gpu_total = batch_size // dist.get_world_size()
    if batch_gpu is None or batch_gpu > batch_gpu_total:
        batch_gpu = batch_gpu_total
    num_accumulation_rounds = batch_gpu_total // batch_gpu
    assert batch_size == batch_gpu * num_accumulation_rounds * dist.get_world_size()
    assert total_nimg % batch_size == 0
    assert slice_nimg is None or slice_nimg % batch_size == 0
    assert status_nimg is None or status_nimg % batch_size == 0
    assert snapshot_nimg is None or (snapshot_nimg % batch_size == 0 and snapshot_nimg % 1024 == 0)
    assert checkpoint_nimg is None or (checkpoint_nimg % batch_size == 0 and checkpoint_nimg % 1024 == 0)

    # Setup dataset.
    dist.print0('Loading dataset...')
    dataset_obj = dnnlib.util.construct_class_by_name(**dataset_kwargs)
    dist.print0('Setting up encoder...')
    encoder = dnnlib.util.construct_class_by_name(**encoder_kwargs)
    
    # Load teacher model.
    dist.print0(f'Loading teacher model {net}')
    teacher_kwargs = model_and_diffusion_defaults()
    teacher_kwargs.update(**pretrained_kwargs)
    unet, diffusion = create_model_and_diffusion(**teacher_kwargs)
    unet.load_state_dict(torch.load(net, weights_only=True, map_location='cpu'))
    
    # Setup networks.
    dist.print0('Constructing networks...')
    net = Precond(diffusion.alphas_cumprod, **network_kwargs)
    net = net.init_from_pretrained(unet).convert_to_fp16().eval().requires_grad_(False).to(device)
    score_model = PrecondCondition(diffusion.alphas_cumprod, **network_kwargs).init_from_pretrained(unet).requires_grad_(True).to(device)
    generator = PrecondCondition(diffusion.alphas_cumprod, **network_kwargs).init_from_pretrained(unet).requires_grad_(True).to(device)
    generator = GenerativeDenoiser(generator, gamma=gamma, init_sigma=init_sigma)
    ema_generator = dnnlib.util.construct_class_by_name(net=generator, **ema_kwargs) if ema_kwargs is not None else None

    del unet
    
    # TODO: Print network summary.

    # Setup training state.
    dist.print0('Setting up training state...')
    state = dnnlib.EasyDict(cur_nimg=0, total_elapsed_time=0)
<<<<<<< HEAD
    
    # ddp
    ddp_generator = torch.nn.parallel.DistributedDataParallel(generator, device_ids=[device], broadcast_buffers=False, find_unused_parameters=False)
    ddp_score_model = torch.nn.parallel.DistributedDataParallel(score_model, device_ids=[device], broadcast_buffers=False, find_unused_parameters=False)

    # optimizer
    g_optimizer = dnnlib.util.construct_class_by_name(params=generator.parameters(), **optimizer_kwargs)
    s_optimizer = dnnlib.util.construct_class_by_name(params=score_model.parameters(), **optimizer_kwargs)
    
    # loss functions
=======
    ddp_generator = torch.nn.parallel.DistributedDataParallel(generator, device_ids=[device])
    ddp_score_model = torch.nn.parallel.DistributedDataParallel(score_model, device_ids=[device])
    g_optimizer = dnnlib.util.construct_class_by_name(params=ddp_generator.parameters(), **optimizer_kwargs)
    s_optimizer = dnnlib.util.construct_class_by_name(params=ddp_score_model.parameters(), **optimizer_kwargs)
>>>>>>> d44700f2
    vsd_loss_fn = dnnlib.util.construct_class_by_name(**vsd_loss_kwargs)
    dsm_loss_fn = dnnlib.util.construct_class_by_name(**dsm_loss_kwargs)
    
    # Load previous checkpoint and decide how long to train.
    checkpoint = dist.CheckpointIO(
        state=state, 
        generator=generator,
        score_model=score_model,
        g_optimizer=g_optimizer,
        s_optimizer=s_optimizer,
        ema_generator=ema_generator
    )
    checkpoint.load_latest(run_dir)
    stop_at_nimg = total_nimg
    if slice_nimg is not None:
        granularity = checkpoint_nimg if checkpoint_nimg is not None else snapshot_nimg if snapshot_nimg is not None else batch_size
        slice_end_nimg = (state.cur_nimg + slice_nimg) // granularity * granularity # round down
        stop_at_nimg = min(stop_at_nimg, slice_end_nimg)
    assert stop_at_nimg > state.cur_nimg
    dist.print0(f'Training from {state.cur_nimg // 1000} kimg to {stop_at_nimg // 1000} kimg:')
    dist.print0()

    # Setup tensorboard.
    if dist.get_rank() == 0:
        writer = SummaryWriter(log_dir=run_dir)

    # Main training loop.
    dataset_sampler = misc.InfiniteSampler(dataset=dataset_obj, rank=dist.get_rank(), num_replicas=dist.get_world_size(), seed=seed, start_idx=state.cur_nimg)
    dataset_iterator = iter(dnnlib.util.construct_class_by_name(dataset=dataset_obj, sampler=dataset_sampler, batch_size=batch_gpu, **data_loader_kwargs))
    prev_status_nimg = state.cur_nimg
    cumulative_training_time = 0
    start_nimg = state.cur_nimg
    stats_jsonl = None
    while True:
        done = (state.cur_nimg >= stop_at_nimg)

        #------------------------------------------------------------------------------------
        # Report status.
        
        if status_nimg is not None and (done or state.cur_nimg % status_nimg == 0) and (state.cur_nimg != start_nimg or start_nimg == 0):
            cur_time = time.time()
            state.total_elapsed_time += cur_time - prev_status_time
            cur_process = psutil.Process(os.getpid())
            cpu_memory_usage = sum(p.memory_info().rss for p in [cur_process] + cur_process.children(recursive=True))
            dist.print0(' '.join(['Status:',
                'kimg',         f"{training_stats.report0('Progress/kimg',                              state.cur_nimg / 1e3):<9.1f}",
                'time',         f"{dnnlib.util.format_time(training_stats.report0('Timing/total_sec',   state.total_elapsed_time)):<12s}",
                'sec/tick',     f"{training_stats.report0('Timing/sec_per_tick',                        cur_time - prev_status_time):<8.2f}",
                'sec/kimg',     f"{training_stats.report0('Timing/sec_per_kimg',                        cumulative_training_time / max(state.cur_nimg - prev_status_nimg, 1) * 1e3):<7.3f}",
                'maintenance',  f"{training_stats.report0('Timing/maintenance_sec',                     cur_time - prev_status_time - cumulative_training_time):<7.2f}",
                'cpumem',       f"{training_stats.report0('Resources/cpu_mem_gb',                       cpu_memory_usage / 2**30):<6.2f}",
                'gpumem',       f"{training_stats.report0('Resources/peak_gpu_mem_gb',                  torch.cuda.max_memory_allocated(device) / 2**30):<6.2f}",
                'reserved',     f"{training_stats.report0('Resources/peak_gpu_mem_reserved_gb',         torch.cuda.max_memory_reserved(device) / 2**30):<6.2f}",
            ]))
            cumulative_training_time = 0
            prev_status_nimg = state.cur_nimg
            prev_status_time = cur_time
            torch.cuda.reset_peak_memory_stats()

            # Flush training stats.
            training_stats.default_collector.update()
            if dist.get_rank() == 0:
                if stats_jsonl is None:
                    stats_jsonl = open(os.path.join(run_dir, 'stats.jsonl'), 'at')
                fmt = {'Progress/tick': '%.0f', 'Progress/kimg': '%.3f', 'timestamp': '%.3f'}
                items = [(name, value.mean) for name, value in training_stats.default_collector.as_dict().items()] + [('timestamp', time.time())]
                items = [f'"{name}": ' + (fmt.get(name, '%g') % value if np.isfinite(value) else 'NaN') for name, value in items]
                stats_jsonl.write('{' + ', '.join(items) + '}\n')
                stats_jsonl.flush()

            # Update progress and check for abort.
            dist.update_progress(state.cur_nimg // 1000, stop_at_nimg // 1000)
            if state.cur_nimg == stop_at_nimg and state.cur_nimg < total_nimg:
                dist.request_suspend()
            if dist.should_stop() or dist.should_suspend():
                done = True

        # Save network snapshot and evaluate.
        if snapshot_nimg is not None and state.cur_nimg % snapshot_nimg == 0 and (state.cur_nimg != start_nimg or start_nimg == 0) and dist.get_rank() == 0:
            ema_list = ema_generator.get()
            ema_list = ema_list if isinstance(ema_list, list) else [(ema_list, '')]
            for ema_net, ema_suffix in ema_list:
                data = dnnlib.EasyDict(encoder=encoder, dataset_kwargs=dataset_kwargs, loss_fn=vsd_loss_fn)
                data.ema = copy.deepcopy(ema_net).cpu().eval().requires_grad_(False).to(torch.float16)
                fname = f'snapshot-{state.cur_nimg//1000:07d}{ema_suffix}.pkl'
                dist.print0(f'Saving {fname} ... ', end='', flush=True)
                with open(os.path.join(run_dir, fname), 'wb') as f:
                    pickle.dump(data, f)
                dist.print0('done')
                del data # conserve memory
                    
                if dist.get_rank() == 0:
                    dist.print0(f'Exporting sample images for {fname}')
                    with torch.no_grad():
                        num_samples = 64
                        assert num_samples % int(num_samples ** 0.5) == 0
                        ema_net.eval()
                        z = torch.randn(num_samples, ema_net.img_channels, ema_net.img_resolution, ema_net.img_resolution, device=device) * init_sigma
                        x = torch.cat([ema_net(batch, init_sigma * torch.ones(batch.shape[0], 1, 1, 1, device=device), ts=eval_ts) for batch in z.split(eval_batch_size)])
                        x = encoder.decode(x).cpu()
                        save_image(x.float() / 255., os.path.join(run_dir, f'{fname}.png'), nrow=int(num_samples ** 0.5))
                        del x
        
        # Save state checkpoint.
        if checkpoint_nimg is not None and (done or state.cur_nimg % checkpoint_nimg == 0) and state.cur_nimg != start_nimg:
            checkpoint.save(os.path.join(run_dir, f'training-state-{state.cur_nimg//1000:07d}.pt'))
            # TODO: misc.check_ddp_consistency(net) 

        # Done?
        if done:
            break
        
        batch_start_time = time.time()
        misc.set_random_seed(seed, dist.get_rank(), state.cur_nimg)

        #------------------------------------------------------------------------------------
        # Denoising score matching.

        ddp_generator.eval()
        ddp_score_model.train()
        s_optimizer.zero_grad(set_to_none=True)
        for round_idx in range(num_accumulation_rounds):
            with misc.ddp_sync(ddp_score_model, (round_idx == num_accumulation_rounds - 1)):
                images, labels = next(dataset_iterator)
                images = encoder.encode_latents(images.to(device))
                sigma = ddpm_sigma_sampler(images.shape[0], images.device)
                y = images + torch.randn_like(images) * sigma
                dsm_loss = dsm_loss_fn(
                    generator=ddp_generator,
                    score_model=ddp_score_model, 
                    y=y, 
                    sigma=sigma
                )
                dsm_loss.sum().mul(loss_scaling / batch_gpu_total).backward()

        # Run optimizer and update weights.
        lr = dnnlib.util.call_func_by_name(cur_nimg=state.cur_nimg, batch_size=batch_size, **lr_kwargs)
        for g in s_optimizer.param_groups:
            g['lr'] = lr
            for param in g['params']:
                if param.grad is not None and force_finite:
                    torch.nan_to_num(param.grad, nan=0, posinf=0, neginf=0, out=param.grad)     
        s_optimizer.step()

        #------------------------------------------------------------------------------------
        # Variational score distillation.

        ddp_generator.train()
        ddp_score_model.eval()
        g_optimizer.zero_grad(set_to_none=True)
        for round_idx in range(num_accumulation_rounds):
            with misc.ddp_sync(ddp_generator, (round_idx == num_accumulation_rounds - 1)):
                images, labels = next(dataset_iterator)
                images = encoder.encode_latents(images.to(device))
                sigma =  ddpm_sigma_sampler(images.shape[0], images.device)
                y = images + torch.randn_like(images) * sigma
                vsd_loss = vsd_loss_fn(
                    generator=ddp_generator,
                    net=net,
                    score_model=ddp_score_model, 
                    y=y,
                    sigma=sigma
                )
                vsd_loss.sum().mul(loss_scaling / batch_gpu_total).backward()

        # Run optimizer and update weights.
        lr = dnnlib.util.call_func_by_name(cur_nimg=state.cur_nimg, batch_size=batch_size, **lr_kwargs)
        for g in g_optimizer.param_groups:
            g['lr'] = lr * g_lr_scaling
            for param in g['params']:
                if param.grad is not None and force_finite:
                    torch.nan_to_num(param.grad, nan=0, posinf=0, neginf=0, out=param.grad)     
        g_optimizer.step()

        #------------------------------------------------------------------------------------
        # Update progress.

        state.cur_nimg += batch_size
        ema_generator.update(cur_nimg=state.cur_nimg, batch_size=batch_size)
        
        cumulative_training_time += time.time() - batch_start_time
        batch_time = time.time() - batch_start_time
        progress = state.cur_nimg / total_nimg
        estimated_time = total_nimg * (1 - progress) / batch_size * batch_time

        dist.print0(
            f'\rProgress: {state.cur_nimg} / {total_nimg} ({progress * 100:.2f} %)',
            f'| Estimated time: {dnnlib.util.format_time(estimated_time)}',
            f'| Loss/VSD: {vsd_loss.mean().item():.4f}',
            f'| Loss/DSM: {dsm_loss.mean().item():.4f}',
            end='', flush=True
        )
        if dist.get_rank() == 0:
            writer.add_scalar('Loss/VSD', vsd_loss.mean().item(), state.cur_nimg)
            writer.add_scalar('Loss/DSM', dsm_loss.mean().item(), state.cur_nimg)
            writer.add_scalar('Learning Rate', lr, state.cur_nimg)
            writer.flush()

#----------------------------------------------------------------------------<|MERGE_RESOLUTION|>--- conflicted
+++ resolved
@@ -208,23 +208,10 @@
     # Setup training state.
     dist.print0('Setting up training state...')
     state = dnnlib.EasyDict(cur_nimg=0, total_elapsed_time=0)
-<<<<<<< HEAD
-    
-    # ddp
-    ddp_generator = torch.nn.parallel.DistributedDataParallel(generator, device_ids=[device], broadcast_buffers=False, find_unused_parameters=False)
-    ddp_score_model = torch.nn.parallel.DistributedDataParallel(score_model, device_ids=[device], broadcast_buffers=False, find_unused_parameters=False)
-
-    # optimizer
-    g_optimizer = dnnlib.util.construct_class_by_name(params=generator.parameters(), **optimizer_kwargs)
-    s_optimizer = dnnlib.util.construct_class_by_name(params=score_model.parameters(), **optimizer_kwargs)
-    
-    # loss functions
-=======
     ddp_generator = torch.nn.parallel.DistributedDataParallel(generator, device_ids=[device])
     ddp_score_model = torch.nn.parallel.DistributedDataParallel(score_model, device_ids=[device])
     g_optimizer = dnnlib.util.construct_class_by_name(params=ddp_generator.parameters(), **optimizer_kwargs)
     s_optimizer = dnnlib.util.construct_class_by_name(params=ddp_score_model.parameters(), **optimizer_kwargs)
->>>>>>> d44700f2
     vsd_loss_fn = dnnlib.util.construct_class_by_name(**vsd_loss_kwargs)
     dsm_loss_fn = dnnlib.util.construct_class_by_name(**dsm_loss_kwargs)
     
