--- conflicted
+++ resolved
@@ -257,11 +257,8 @@
     cumulative_training_time = 0
     start_nimg = state.cur_nimg
     stats_jsonl = None
-<<<<<<< HEAD
-=======
     gc.collect()
     torch.cuda.empty_cache()
->>>>>>> fbafb082
     while True:
         done = (state.cur_nimg >= stop_at_nimg)
 
@@ -324,19 +321,6 @@
                     bsz = eval_batch_size
                     ema_net.eval()
                     ema_net.set_timesteps(num_inference_steps)
-<<<<<<< HEAD
-                    dist.print0(f'Exporting sample images for {fname}') 
-                    bsz = 16 # TODO: infer from kwargs
-                    if dist.get_rank() == 0:
-                        c = torch.eye(16, ema_net.label_dim, device=device)
-                        sigma = init_sigma * torch.ones(bsz, 1, 1, 1, device=device)
-                        z = torch.randn(bsz, ema_net.img_channels, ema_net.img_resolution, ema_net.img_resolution, device=device) * sigma
-                        images = ema_net(z, sigma, c)
-                        images = images.cpu()
-                        save_image(images, os.path.join(run_dir, f'{fname}.png'), nrow=int(bsz ** 0.5), normalize=True, value_range=(-1, 1))
-                        del images
-                    # TODO: dist.print0(f'Evaluating metrics for {fname}')
-=======
 
                     # Export sample images.
                     dist.print0(f'Exporting sample images for {fname}')
@@ -351,7 +335,6 @@
 
                     # Evaluate metrics.
                     # dist.print0(f'Evaluating metrics for {fname}')
->>>>>>> fbafb082
                     # for metric in metrics:
                     #     result_dict = metric_main.calc_metric(metric=metric, G=ema_net, init_sigma=init_sigma,
                     #         dataset_kwargs=dataset_kwargs, num_gpus=dist.get_world_size(), rank=dist.get_rank(), device=device)
