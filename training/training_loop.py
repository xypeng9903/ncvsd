--- conflicted
+++ resolved
@@ -19,12 +19,7 @@
 from torch_utils import training_stats
 from torch_utils import persistence
 from torch_utils import misc
-<<<<<<< HEAD
 import gc
-=======
-
-from training.networks_edm2 import PrecondCondition, GenerativeDenoiser
->>>>>>> 8f8a9c05
 from torchvision.utils import save_image
 from torch.utils.tensorboard import SummaryWriter
 from diffusers import DDPMScheduler
@@ -62,18 +57,7 @@
 
 @persistence.persistent_class
 class NCVSDLoss:
-<<<<<<< HEAD
     def __init__(self, sigma_data=0.5):
-=======
-    def __init__(
-        self, 
-        P_mean      = -0.8, 
-        P_std       = 1.6,
-        sigma_data  = 0.5
-    ):
-        self.P_mean = P_mean
-        self.P_std = P_std
->>>>>>> 8f8a9c05
         self.sigma_data = sigma_data
 
     def __call__(
@@ -154,29 +138,6 @@
     optimizer_kwargs    = dict(class_name='torch.optim.Adam', betas=[0.9, 0.999], eps=1e-6),
     lr_kwargs           = dict(func_name='training.training_loop.learning_rate_schedule'),
     ema_kwargs          = dict(class_name='training.phema.PowerFunctionEMA', stds=[0.050, 0.100]),
-<<<<<<< HEAD
-    gamma               = 0.414,    # TODO.
-    init_sigma          = 80.0,     # Maximum noise level.
-    num_inference_steps = 2,        # Number of inference steps.
-    eval_batch_size     = 8,        # Batch size for evaluation.
-    g_lr_scaling        = 1,        # Learning rate scaling factor for the generator.
-
-    run_dir             = '.',      # Output directory.
-    seed                = 0,        # Global random seed.
-    batch_size          = 2048,     # Total batch size for one training iteration.
-    batch_gpu           = None,     # Limit batch size per GPU. None = no limit.
-    total_nimg          = 8<<30,    # Train for a total of N training images.
-    slice_nimg          = None,     # Train for a maximum of N training images in one invocation. None = no limit.
-    status_nimg         = 128<<10,  # Report status every N training images. None = disable.
-    snapshot_nimg       = 8<<20,    # Save network snapshot every N training images. None = disable.
-    checkpoint_nimg     = 128<<20,  # Save state checkpoint every N training images. None = disable.
-
-    loss_scaling        = 1,        # Loss scaling factor for reducing FP16 under/overflows.
-    force_finite        = True,     # Get rid of NaN/Inf gradients before feeding them to the optimizer.
-    cudnn_benchmark     = True,     # Enable torch.backends.cudnn.benchmark?
-    device              = torch.device('cuda'),
-    gradient_checkpoint = False,    # Use gradient checkpointing to save memory?
-=======
     gamma               = 0.414,     # TODO.
     init_sigma          = 80.0,      # Maximum noise level.
     eval_ts             = [0,22,39], # inference steps for evaluation.
@@ -197,7 +158,6 @@
     force_finite        = True,      # Get rid of NaN/Inf gradients before feeding them to the optimizer.
     cudnn_benchmark     = True,      # Enable torch.backends.cudnn.benchmark?
     device              = torch.device('cuda')
->>>>>>> 8f8a9c05
 ):
     # Initialize.
     prev_status_time = time.time()
@@ -236,8 +196,6 @@
     dist.print0('Constructing networks...')
     net = Precond(diffusion.alphas_cumprod, **network_kwargs)
     net = net.init_from_pretrained(unet).convert_to_fp16().eval().requires_grad_(False).to(device)
-    if gradient_checkpoint:
-        network_kwargs['use_checkpoint'] = True
     score_model = PrecondCondition(diffusion.alphas_cumprod, **network_kwargs).init_from_pretrained(unet).requires_grad_(True).to(device)
     generator = PrecondCondition(diffusion.alphas_cumprod, **network_kwargs).init_from_pretrained(unet).requires_grad_(True).to(device)
     generator = GenerativeDenoiser(generator, gamma=gamma, init_sigma=init_sigma)
@@ -245,37 +203,15 @@
 
     del unet
     
-<<<<<<< HEAD
-    # Print network summary.
-    if dist.get_rank() == 0:
-        misc.print_module_summary(net, [
-            torch.zeros([batch_gpu, net.img_channels, net.img_resolution, net.img_resolution], device=device),
-            torch.ones([batch_gpu], device=device)
-        ], max_nesting=2)
-=======
     # TODO: Print network summary.
->>>>>>> 8f8a9c05
 
     # Setup training state.
     dist.print0('Setting up training state...')
     state = dnnlib.EasyDict(cur_nimg=0, total_elapsed_time=0)
-<<<<<<< HEAD
-
-    # ddp
-    ddp_generator = torch.nn.parallel.DistributedDataParallel(generator, device_ids=[device])
-    ddp_score_model = torch.nn.parallel.DistributedDataParallel(score_model, device_ids=[device])
-
-    # optimizer
-    g_optimizer = dnnlib.util.construct_class_by_name(params=ddp_generator.parameters(), **optimizer_kwargs)
-    s_optimizer = dnnlib.util.construct_class_by_name(params=ddp_score_model.parameters(), **optimizer_kwargs)
-
-    # loss functions
-=======
     ddp_generator = torch.nn.parallel.DistributedDataParallel(generator, device_ids=[device])
     ddp_score_model = torch.nn.parallel.DistributedDataParallel(score_model, device_ids=[device])
     g_optimizer = dnnlib.util.construct_class_by_name(params=ddp_generator.parameters(), **optimizer_kwargs)
     s_optimizer = dnnlib.util.construct_class_by_name(params=ddp_score_model.parameters(), **optimizer_kwargs)
->>>>>>> 8f8a9c05
     vsd_loss_fn = dnnlib.util.construct_class_by_name(**vsd_loss_kwargs)
     dsm_loss_fn = dnnlib.util.construct_class_by_name(**dsm_loss_kwargs)
     
@@ -371,18 +307,10 @@
                     dist.print0(f'Exporting sample images for {fname}')
                     with torch.no_grad():
                         num_samples = 64
-<<<<<<< HEAD
-                        ema_net.eval()
-                        ema_net.set_timesteps(num_inference_steps)
-                        z = torch.randn(num_samples, ema_net.img_channels, ema_net.img_resolution, ema_net.img_resolution, device=device) * init_sigma
-                        x = torch.cat([ema_net(batch, init_sigma * torch.ones(batch.shape[0], 1, 1, 1, device=device)) for batch in z.split(eval_batch_size)])
-=======
                         assert num_samples % int(num_samples ** 0.5) == 0
                         ema_net.eval()
                         z = torch.randn(num_samples, ema_net.img_channels, ema_net.img_resolution, ema_net.img_resolution, device=device) * init_sigma
-                        labels = torch.eye(int(num_samples ** 0.5), ema_net.label_dim, device=device).repeat(int(num_samples ** 0.5), 1)
-                        x = torch.cat([ema_net(batch, init_sigma * torch.ones(batch.shape[0], 1, 1, 1, device=device), labels=labels, ts=eval_ts) for batch in z.split(eval_batch_size)])
->>>>>>> 8f8a9c05
+                        x = torch.cat([ema_net(batch, init_sigma * torch.ones(batch.shape[0], 1, 1, 1, device=device), ts=eval_ts) for batch in z.split(eval_batch_size)])
                         x = encoder.decode(x).cpu()
                         save_image(x.float() / 255., os.path.join(run_dir, f'{fname}.png'), nrow=int(num_samples ** 0.5))
                         del x
@@ -409,13 +337,7 @@
             with misc.ddp_sync(ddp_score_model, (round_idx == num_accumulation_rounds - 1)):
                 images, labels = next(dataset_iterator)
                 images = encoder.encode_latents(images.to(device))
-<<<<<<< HEAD
-                
-                # Noise condition.
                 sigma = ddpm_sigma_sampler(images.shape[0], images.device)
-=======
-                sigma = karras_sigma_sampler(images.shape[0], images.device)
->>>>>>> 8f8a9c05
                 y = images + torch.randn_like(images) * sigma
                 dsm_loss = dsm_loss_fn(
                     generator=ddp_generator,
@@ -444,13 +366,7 @@
             with misc.ddp_sync(ddp_generator, (round_idx == num_accumulation_rounds - 1)):
                 images, labels = next(dataset_iterator)
                 images = encoder.encode_latents(images.to(device))
-<<<<<<< HEAD
-                
-                # Noise condition.
                 sigma =  ddpm_sigma_sampler(images.shape[0], images.device)
-=======
-                sigma = karras_sigma_sampler(images.shape[0], images.device)
->>>>>>> 8f8a9c05
                 y = images + torch.randn_like(images) * sigma
                 vsd_loss = vsd_loss_fn(
                     generator=ddp_generator,
