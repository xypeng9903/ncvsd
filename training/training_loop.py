# Copyright (c) 2024, NVIDIA CORPORATION & AFFILIATES. All rights reserved.
#
# This work is licensed under a Creative Commons
# Attribution-NonCommercial-ShareAlike 4.0 International License.
# You should have received a copy of the license along with this
# work. If not, see http://creativecommons.org/licenses/by-nc-sa/4.0/

"""Main training loop."""

import os
import time
import copy
import pickle
import psutil
import numpy as np
import torch
import dnnlib
from torch_utils import distributed as dist
from torch_utils import training_stats
from torch_utils import persistence
from torch_utils import misc
import gc

from training.networks_edm2 import PrecondCondition, GenerativeDenoiser
from torchvision.utils import save_image
from torch.utils.tensorboard import SummaryWriter


#----------------------------------------------------------------------------
# Noise conditional variational score distillation.

@persistence.persistent_class
class NCVSDLoss:
    def __init__(
        self, 
        P_mean      = 0.4, 
        P_std       = 2.0,
        gamma       = 0.414,
        sigma_data  = 0.5
    ):
        self.P_mean = P_mean
        self.P_std = P_std
        self.gamma = gamma
        self.sigma_data = sigma_data

    def __call__(
            self, 
            generator,
            net,
            score_model, 
            y: torch.Tensor, 
            sigma: torch.Tensor,
            labels: torch.Tensor = None
    ):        
        x, logvar = generator(y, sigma, labels, return_logvar=True)
        
        with torch.no_grad():   
            rnd_normal_t = torch.randn([y.shape[0], 1, 1, 1], device=y.device)
            t = (rnd_normal_t * self.P_std + self.P_mean).exp()
            weight_t = (t ** 2 + self.sigma_data ** 2) / (t * self.sigma_data) ** 2
            xt = x + torch.randn_like(x) * t

            sigma_eff = 1 / (1 / sigma ** 2 + 1 / t ** 2) ** 0.5
            y_eff = (y / sigma ** 2 + xt / t ** 2) * sigma_eff ** 2
            s0 = net(y_eff, sigma_eff, labels)
            s = score_model(xt, t, y, sigma, labels)

        loss_vsd = (weight_t / logvar.exp()) * (x - (s0 - s + x).detach()) ** 2 + logvar
        return loss_vsd

#----------------------------------------------------------------------------
# Denoising score mathcing.

@persistence.persistent_class
class DSMLoss:
    def __init__(
        self, 
        P_mean        = -0.8, 
        P_std         = 1.6,
        sigma_data    = 0.5
    ):
        self.P_mean = P_mean
        self.P_std = P_std
        self.sigma_data = sigma_data

    def __call__(
            self, 
            generator,
            score_model,
            y: torch.Tensor, 
            sigma: torch.Tensor,
            labels: torch.Tensor = None
    ): 
        with torch.no_grad():
            x = generator(y, sigma, labels)

        rnd_normal_t = torch.randn([x.shape[0], 1, 1, 1], device=x.device)
        t = (rnd_normal_t * self.P_std + self.P_mean).exp()
        weight_t = (t ** 2 + self.sigma_data ** 2) / (t * self.sigma_data) ** 2
        xt = x + torch.randn_like(x) * t

        s, logvar = score_model(xt, t, y, sigma, labels, return_logvar=True)
        loss = (weight_t / logvar.exp()) * (s - x.detach()) ** 2 + logvar
        return loss
    
#----------------------------------------------------------------------------
# Learning rate decay schedule used in the paper "Analyzing and Improving
# the Training Dynamics of Diffusion Models".

def learning_rate_schedule(cur_nimg, batch_size, ref_lr=100e-4, ref_batches=70e3, rampup_Mimg=10):
    lr = ref_lr
    if ref_batches > 0:
        lr /= np.sqrt(max(cur_nimg / (ref_batches * batch_size), 1))
    if rampup_Mimg > 0:
        lr *= min(cur_nimg / (rampup_Mimg * 1e6), 1)
    return lr

#----------------------------------------------------------------------------
# Main training loop.

def training_loop(
    net,
    network_kwargs,
    dataset_kwargs      = dict(class_name='training.dataset.ImageFolderDataset', path=None),
    encoder_kwargs      = dict(class_name='training.encoders.StabilityVAEEncoder'),
    data_loader_kwargs  = dict(class_name='torch.utils.data.DataLoader', pin_memory=True, num_workers=2, prefetch_factor=2),
    vsd_loss_kwargs     = dict(class_name='training.training_loop.NCVSDLoss'),
    dsm_loss_kwargs     = dict(class_name='training.training_loop.DSMLoss'),
    optimizer_kwargs    = dict(class_name='torch.optim.Adam', betas=(0.9, 0.99)),
    lr_kwargs           = dict(func_name='training.training_loop.learning_rate_schedule'),
    ema_kwargs          = dict(class_name='training.phema.PowerFunctionEMA', stds=[0.050, 0.100]),
    P_mean_sigma        = 0.4,      # Mean of the LogNormal sampler of noise condition.
    P_std_sigma         = 2.0,      # Standard deviation of the LogNormal sampler of noise condition.
    gamma               = 0.414,    # TODO.
    init_sigma          = 80.0,     # Maximum noise level.
    num_inference_steps = 2,        # Number of inference steps.
    eval_batch_size     = 64,       # Batch size for evaluation.
    g_lr_scaling        = 1,        # Learning rate scaling factor for the generator.

    run_dir             = '.',      # Output directory.
    seed                = 0,        # Global random seed.
    batch_size          = 2048,     # Total batch size for one training iteration.
    batch_gpu           = None,     # Limit batch size per GPU. None = no limit.
    total_nimg          = 8<<30,    # Train for a total of N training images.
    slice_nimg          = None,     # Train for a maximum of N training images in one invocation. None = no limit.
    status_nimg         = 128<<10,  # Report status every N training images. None = disable.
    snapshot_nimg       = 8<<20,    # Save network snapshot every N training images. None = disable.
    checkpoint_nimg     = 128<<20,  # Save state checkpoint every N training images. None = disable.

    loss_scaling        = 1,        # Loss scaling factor for reducing FP16 under/overflows.
    force_finite        = True,     # Get rid of NaN/Inf gradients before feeding them to the optimizer.
    cudnn_benchmark     = True,     # Enable torch.backends.cudnn.benchmark?
    device              = torch.device('cuda')
):
    # Initialize.
    prev_status_time = time.time()
    misc.set_random_seed(seed, dist.get_rank())
    torch.backends.cudnn.benchmark = cudnn_benchmark
    torch.backends.cudnn.allow_tf32 = False
    torch.backends.cuda.matmul.allow_tf32 = False
    torch.backends.cuda.matmul.allow_fp16_reduced_precision_reduction = False

    # Validate batch size.
    batch_gpu_total = batch_size // dist.get_world_size()
    if batch_gpu is None or batch_gpu > batch_gpu_total:
        batch_gpu = batch_gpu_total
    num_accumulation_rounds = batch_gpu_total // batch_gpu
    assert batch_size == batch_gpu * num_accumulation_rounds * dist.get_world_size()
    assert total_nimg % batch_size == 0
    assert slice_nimg is None or slice_nimg % batch_size == 0
    assert status_nimg is None or status_nimg % batch_size == 0
    assert snapshot_nimg is None or (snapshot_nimg % batch_size == 0 and snapshot_nimg % 1024 == 0)
    assert checkpoint_nimg is None or (checkpoint_nimg % batch_size == 0 and checkpoint_nimg % 1024 == 0)

    # Setup dataset.
    dist.print0('Loading dataset...')
    dataset_obj = dnnlib.util.construct_class_by_name(**dataset_kwargs)
    dist.print0('Setting up encoder...')
    encoder = dnnlib.util.construct_class_by_name(**encoder_kwargs)
    
    # Setup networks.
    dist.print0('Constructing networks...')
    with dnnlib.util.open_url(net, verbose=True) as f:
        data = pickle.load(f)
        dist.print0(f'Load teacher model: {net}')
    net = data['ema'].eval().requires_grad_(False).to(device)
    generator = PrecondCondition(**network_kwargs).init_from_pretrained(net).requires_grad_(True).to(device)
    score_model = PrecondCondition(**network_kwargs).init_from_pretrained(net).requires_grad_(True).to(device)
    generator = GenerativeDenoiser(generator, gamma=gamma, init_sigma=init_sigma)
    ema_generator = dnnlib.util.construct_class_by_name(net=generator, **ema_kwargs) if ema_kwargs is not None else None
    
    # Print network summary.
    if dist.get_rank() == 0:
        misc.print_module_summary(net, [
            torch.zeros([batch_gpu, net.img_channels, net.img_resolution, net.img_resolution], device=device),
            torch.ones([batch_gpu], device=device),
            torch.zeros([batch_gpu, net.label_dim], device=device),
        ], max_nesting=2)

    # Setup training state.
    dist.print0('Setting up training state...')
    state = dnnlib.EasyDict(cur_nimg=0, total_elapsed_time=0)

    # ddp
    ddp_generator = torch.nn.parallel.DistributedDataParallel(generator, device_ids=[device])
    ddp_score_model = torch.nn.parallel.DistributedDataParallel(score_model, device_ids=[device])

    # optimizer
    g_optimizer = dnnlib.util.construct_class_by_name(params=ddp_generator.parameters(), **optimizer_kwargs)
    s_optimizer = dnnlib.util.construct_class_by_name(params=ddp_score_model.parameters(), **optimizer_kwargs)

    # loss functions
    vsd_loss_fn = dnnlib.util.construct_class_by_name(**vsd_loss_kwargs)
    dsm_loss_fn = dnnlib.util.construct_class_by_name(**dsm_loss_kwargs)
    
    # Load previous checkpoint and decide how long to train.
    checkpoint = dist.CheckpointIO(
        state=state, 
        generator=generator,
        score_model=score_model,
        g_optimizer=g_optimizer,
        s_optimizer=s_optimizer,
        ema_generator=ema_generator
    )
    checkpoint.load_latest(run_dir)
    stop_at_nimg = total_nimg
    if slice_nimg is not None:
        granularity = checkpoint_nimg if checkpoint_nimg is not None else snapshot_nimg if snapshot_nimg is not None else batch_size
        slice_end_nimg = (state.cur_nimg + slice_nimg) // granularity * granularity # round down
        stop_at_nimg = min(stop_at_nimg, slice_end_nimg)
    assert stop_at_nimg > state.cur_nimg
    dist.print0(f'Training from {state.cur_nimg // 1000} kimg to {stop_at_nimg // 1000} kimg:')
    dist.print0()

    # Setup tensorboard.
    if dist.get_rank() == 0:
        writer = SummaryWriter(log_dir=run_dir)

    # Main training loop.
    dataset_sampler = misc.InfiniteSampler(dataset=dataset_obj, rank=dist.get_rank(), num_replicas=dist.get_world_size(), seed=seed, start_idx=state.cur_nimg)
    dataset_iterator = iter(dnnlib.util.construct_class_by_name(dataset=dataset_obj, sampler=dataset_sampler, batch_size=batch_gpu, **data_loader_kwargs))
    prev_status_nimg = state.cur_nimg
    cumulative_training_time = 0
    start_nimg = state.cur_nimg
    stats_jsonl = None
    while True:
        done = (state.cur_nimg >= stop_at_nimg)

        #------------------------------------------------------------------------------------
        # Report status.
        
        if status_nimg is not None and (done or state.cur_nimg % status_nimg == 0) and (state.cur_nimg != start_nimg or start_nimg == 0):
            cur_time = time.time()
            state.total_elapsed_time += cur_time - prev_status_time
            cur_process = psutil.Process(os.getpid())
            cpu_memory_usage = sum(p.memory_info().rss for p in [cur_process] + cur_process.children(recursive=True))
            dist.print0(' '.join(['Status:',
                'kimg',         f"{training_stats.report0('Progress/kimg',                              state.cur_nimg / 1e3):<9.1f}",
                'time',         f"{dnnlib.util.format_time(training_stats.report0('Timing/total_sec',   state.total_elapsed_time)):<12s}",
                'sec/tick',     f"{training_stats.report0('Timing/sec_per_tick',                        cur_time - prev_status_time):<8.2f}",
                'sec/kimg',     f"{training_stats.report0('Timing/sec_per_kimg',                        cumulative_training_time / max(state.cur_nimg - prev_status_nimg, 1) * 1e3):<7.3f}",
                'maintenance',  f"{training_stats.report0('Timing/maintenance_sec',                     cur_time - prev_status_time - cumulative_training_time):<7.2f}",
                'cpumem',       f"{training_stats.report0('Resources/cpu_mem_gb',                       cpu_memory_usage / 2**30):<6.2f}",
                'gpumem',       f"{training_stats.report0('Resources/peak_gpu_mem_gb',                  torch.cuda.max_memory_allocated(device) / 2**30):<6.2f}",
                'reserved',     f"{training_stats.report0('Resources/peak_gpu_mem_reserved_gb',         torch.cuda.max_memory_reserved(device) / 2**30):<6.2f}",
            ]))
            cumulative_training_time = 0
            prev_status_nimg = state.cur_nimg
            prev_status_time = cur_time
            torch.cuda.reset_peak_memory_stats()

            # Flush training stats.
            training_stats.default_collector.update()
            if dist.get_rank() == 0:
                if stats_jsonl is None:
                    stats_jsonl = open(os.path.join(run_dir, 'stats.jsonl'), 'at')
                fmt = {'Progress/tick': '%.0f', 'Progress/kimg': '%.3f', 'timestamp': '%.3f'}
                items = [(name, value.mean) for name, value in training_stats.default_collector.as_dict().items()] + [('timestamp', time.time())]
                items = [f'"{name}": ' + (fmt.get(name, '%g') % value if np.isfinite(value) else 'NaN') for name, value in items]
                stats_jsonl.write('{' + ', '.join(items) + '}\n')
                stats_jsonl.flush()

            # Update progress and check for abort.
            dist.update_progress(state.cur_nimg // 1000, stop_at_nimg // 1000)
            if state.cur_nimg == stop_at_nimg and state.cur_nimg < total_nimg:
                dist.request_suspend()
            if dist.should_stop() or dist.should_suspend():
                done = True

        # Save network snapshot and evaluate.
        if snapshot_nimg is not None and state.cur_nimg % snapshot_nimg == 0 and (state.cur_nimg != start_nimg or start_nimg == 0) and dist.get_rank() == 0:
            ema_list = ema_generator.get()
            ema_list = ema_list if isinstance(ema_list, list) else [(ema_list, '')]
            for ema_net, ema_suffix in ema_list:
                data = dnnlib.EasyDict(encoder=encoder, dataset_kwargs=dataset_kwargs, loss_fn=vsd_loss_fn)
                data.ema = copy.deepcopy(ema_net).cpu().eval().requires_grad_(False).to(torch.float16)
                fname = f'snapshot-{state.cur_nimg//1000:07d}{ema_suffix}.pkl'
                dist.print0(f'Saving {fname} ... ', end='', flush=True)
                with open(os.path.join(run_dir, fname), 'wb') as f:
                    pickle.dump(data, f)
                dist.print0('done')
                del data # conserve memory
                    
                if dist.get_rank() == 0:
                    dist.print0(f'Exporting sample images for {fname}')
<<<<<<< HEAD
                    bsz = 64
                    if dist.get_rank() == 0:
=======
                    with torch.no_grad():
                        bsz = eval_batch_size
                        ema_net.eval()
                        ema_net.set_timesteps(num_inference_steps)
>>>>>>> 98c96c15
                        c = torch.eye(bsz, ema_net.label_dim, device=device)
                        sigma = init_sigma * torch.ones(bsz, 1, 1, 1, device=device)
                        z = torch.randn(bsz, ema_net.img_channels, ema_net.img_resolution, ema_net.img_resolution, device=device) * sigma
                        x = ema_net(z, sigma, c)
                        x = encoder.decode(x).cpu()
                        save_image(x.float() / 255., os.path.join(run_dir, f'{fname}.png'), nrow=int(bsz ** 0.5))
                        del x
        
            gc.collect()
            torch.cuda.empty_cache()

        # Save state checkpoint.
        if checkpoint_nimg is not None and (done or state.cur_nimg % checkpoint_nimg == 0) and state.cur_nimg != start_nimg:
            checkpoint.save(os.path.join(run_dir, f'training-state-{state.cur_nimg//1000:07d}.pt'))
            # TODO: misc.check_ddp_consistency(net) 

        # Done?
        if done:
            break
        
        batch_start_time = time.time()
        misc.set_random_seed(seed, dist.get_rank(), state.cur_nimg)

        #------------------------------------------------------------------------------------
        # Denoising score matching.

        ddp_generator.eval()
        ddp_score_model.train()
        s_optimizer.zero_grad(set_to_none=True)
        for round_idx in range(num_accumulation_rounds):
            with misc.ddp_sync(ddp_score_model, (round_idx == num_accumulation_rounds - 1)):
                images, labels = next(dataset_iterator)
                images = encoder.encode_latents(images.to(device))
                
                # Noise condition.
                rnd_normal_y = torch.randn([images.shape[0], 1, 1, 1], device=images.device)
                sigma = (rnd_normal_y * P_std_sigma + P_mean_sigma).exp()
                y = images + torch.randn_like(images) * sigma

                # Compute loss.
                dsm_loss = dsm_loss_fn(
                    generator=ddp_generator,
                    score_model=ddp_score_model, 
                    y=y, 
                    sigma=sigma,
                    labels=labels.to(device)
                )
                dsm_loss.sum().mul(loss_scaling / batch_gpu_total).backward()

        # Run optimizer and update weights.
        lr = dnnlib.util.call_func_by_name(cur_nimg=state.cur_nimg, batch_size=batch_size, **lr_kwargs)
        for g in s_optimizer.param_groups:
            g['lr'] = lr
            for param in g['params']:
                if param.grad is not None and force_finite:
                    torch.nan_to_num(param.grad, nan=0, posinf=0, neginf=0, out=param.grad)     
        s_optimizer.step()

        #------------------------------------------------------------------------------------
        # variational score distillation.

        ddp_generator.train()
        ddp_score_model.eval()
        g_optimizer.zero_grad(set_to_none=True)
        for round_idx in range(num_accumulation_rounds):
            with misc.ddp_sync(ddp_generator, (round_idx == num_accumulation_rounds - 1)):
                images, labels = next(dataset_iterator)
                images = encoder.encode_latents(images.to(device))
                
                # Noise condition.
                rnd_normal_y = torch.randn([images.shape[0], 1, 1, 1], device=images.device)
                sigma = (rnd_normal_y * P_std_sigma + P_mean_sigma).exp()
                y = images + torch.randn_like(images) * sigma
                
                # Compute loss.
                vsd_loss = vsd_loss_fn(
                    generator=ddp_generator,
                    net=net,
                    score_model=ddp_score_model, 
                    y=y,
                    sigma=sigma,
                    labels=labels.to(device)
                )
                vsd_loss.sum().mul(loss_scaling / batch_gpu_total).backward()

        # Run optimizer and update weights.
        lr = dnnlib.util.call_func_by_name(cur_nimg=state.cur_nimg, batch_size=batch_size, **lr_kwargs)
        for g in g_optimizer.param_groups:
            g['lr'] = lr * g_lr_scaling
            for param in g['params']:
                if param.grad is not None and force_finite:
                    torch.nan_to_num(param.grad, nan=0, posinf=0, neginf=0, out=param.grad)     
        g_optimizer.step()

        #------------------------------------------------------------------------------------
        # Update progress.

        state.cur_nimg += batch_size
        ema_generator.update(cur_nimg=state.cur_nimg, batch_size=batch_size)
        
        cumulative_training_time += time.time() - batch_start_time
        batch_time = time.time() - batch_start_time
        progress = state.cur_nimg / total_nimg
        estimated_time = total_nimg * (1 - progress) / batch_size * batch_time

        dist.print0(
            f'\rProgress: {state.cur_nimg} / {total_nimg} ({progress * 100:.2f} %)',
            f'| Estimated time: {dnnlib.util.format_time(estimated_time)}',
            end='', flush=True
        )
        if dist.get_rank() == 0:
            writer.add_scalar('Loss/VSD', vsd_loss.mean().item(), state.cur_nimg)
            writer.add_scalar('Loss/DSM', dsm_loss.mean().item(), state.cur_nimg)
            writer.add_scalar('Learning Rate', lr, state.cur_nimg)
            writer.flush()

#----------------------------------------------------------------------------<|MERGE_RESOLUTION|>--- conflicted
+++ resolved
@@ -303,15 +303,10 @@
                     
                 if dist.get_rank() == 0:
                     dist.print0(f'Exporting sample images for {fname}')
-<<<<<<< HEAD
-                    bsz = 64
-                    if dist.get_rank() == 0:
-=======
                     with torch.no_grad():
                         bsz = eval_batch_size
                         ema_net.eval()
                         ema_net.set_timesteps(num_inference_steps)
->>>>>>> 98c96c15
                         c = torch.eye(bsz, ema_net.label_dim, device=device)
                         sigma = init_sigma * torch.ones(bsz, 1, 1, 1, device=device)
                         z = torch.randn(bsz, ema_net.img_channels, ema_net.img_resolution, ema_net.img_resolution, device=device) * sigma
